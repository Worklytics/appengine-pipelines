--- conflicted
+++ resolved
@@ -11,11 +11,7 @@
       - uses: actions/setup-java@v3
         with:
           distribution: 'adopt'
-<<<<<<< HEAD
-          java-version: '17'
-=======
           java-version: '17' # maven won't accept --release argument with java < 8; and 11 is next LTS
->>>>>>> b414fb12
       - name: Maven compile
         run: |
             cd java/
