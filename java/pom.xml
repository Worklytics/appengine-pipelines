--- conflicted
+++ resolved
@@ -96,19 +96,12 @@
   </build>
   <dependencies>
     <!-- Compile/Runtime Dependencies -->
-<<<<<<< HEAD
-
-    <!-- will be deprecated in GAE Java 11 env. need to replace with:
-     1) Cloud Tasks : https://developers.google.com/api-client-library/java/apis/cloudtasks/v2
-     2) Cloud Data store : https://cloud.google.com/datastore/docs/reference/libraries#client-libraries-install-java
-     -->
-=======
     <dependency>
       <groupId>org.json</groupId>
       <artifactId>json</artifactId>
       <version>20231013</version>
     </dependency>
->>>>>>> 0867d08d
+
     <dependency>
       <groupId>com.google.appengine</groupId>
       <artifactId>appengine-api-1.0-sdk</artifactId>
