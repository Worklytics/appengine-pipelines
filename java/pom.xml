--- conflicted
+++ resolved
@@ -227,14 +227,8 @@
       <scope>test</scope>
     </dependency>
     <dependency>
-<<<<<<< HEAD
       <groupId>org.junit.jupiter</groupId>
       <artifactId>junit-jupiter-engine</artifactId>
-=======
-      <groupId>junit</groupId>
-      <artifactId>junit</artifactId>
-      <version>4.13.2</version>
->>>>>>> b414fb12
       <scope>test</scope>
     </dependency>
     <dependency>
