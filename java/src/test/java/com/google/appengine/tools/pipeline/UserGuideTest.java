// Copyright 2011 Google Inc.
//
// Licensed under the Apache License, Version 2.0 (the "License"); you may not
// use this file except in compliance with the License. You may obtain a copy of
// the License at
//
// http://www.apache.org/licenses/LICENSE-2.0
//
// Unless required by applicable law or agreed to in writing, software
// distributed under the License is distributed on an "AS IS" BASIS, WITHOUT
// WARRANTIES OR CONDITIONS OF ANY KIND, either express or implied. See the
// License for the specific language governing permissions and limitations under
// the License.

package com.google.appengine.tools.pipeline;

import static com.google.appengine.tools.pipeline.impl.util.GUIDGenerator.USE_SIMPLE_GUIDS_FOR_DEBUGGING;
import static org.junit.jupiter.api.Assertions.assertEquals;

import com.google.appengine.tools.development.testing.LocalModulesServiceTestConfig;
import com.google.appengine.tools.development.testing.LocalServiceTestHelper;
import com.google.appengine.tools.development.testing.LocalTaskQueueTestConfig;
import com.google.appengine.tools.pipeline.demo.UserGuideExamples.ComplexJob;

import org.junit.jupiter.api.AfterEach;
import org.junit.jupiter.api.BeforeEach;
<<<<<<< HEAD
import org.junit.jupiter.api.Test;
=======
>>>>>>> a97a1c5d

/**
 * Tests for the sample code in the User Guide
 *
 * @author rudominer@google.com (Mitch Rudominer)
 */
<<<<<<< HEAD
@PipelineSetupExtensions
=======
>>>>>>> a97a1c5d
public class UserGuideTest {

  private transient LocalServiceTestHelper helper;
  private transient PipelineService pipelineService;

  public UserGuideTest() {
    LocalTaskQueueTestConfig taskQueueConfig = new LocalTaskQueueTestConfig();
    taskQueueConfig.setCallbackClass(TestingTaskQueueCallback.class);
    taskQueueConfig.setDisableAutoTaskExecution(false);
    taskQueueConfig.setShouldCopyApiProxyEnvironment(true);
    helper = new LocalServiceTestHelper(taskQueueConfig, new LocalModulesServiceTestConfig());
  }

  @BeforeEach
<<<<<<< HEAD
  public void setUp(PipelineService pipelineService) throws Exception {
=======
  public void setUp() throws Exception {
>>>>>>> a97a1c5d
    helper.setUp();
    System.setProperty(USE_SIMPLE_GUIDS_FOR_DEBUGGING, "true");
    this.pipelineService = pipelineService;
  }

  @AfterEach
  public void tearDown() throws Exception {
    helper.tearDown();
  }

  @Test
  public void testComplexJob() throws Exception {
    doComplexJobTest(3, 7, 11);
    doComplexJobTest(-5, 71, 6);
  }

  private void doComplexJobTest(int x, int y, int z) throws Exception {
    String pipelineId = pipelineService.startNewPipeline(new ComplexJob(), x, y, z);
    JobInfo jobInfo = pipelineService.getJobInfo(pipelineId);
    JobInfo.State state = jobInfo.getJobState();
    if (JobInfo.State.COMPLETED_SUCCESSFULLY == state) {
      System.out.println("The output is " + jobInfo.getOutput());
    }
    int output = (Integer) waitForJobToComplete(pipelineId);
    assertEquals(((x - y) * (x - z)) - 2, output);
  }

  @SuppressWarnings("unchecked")
  private <E> E waitForJobToComplete(String pipelineId) throws Exception {
    while (true) {
      Thread.sleep(2000);
      JobInfo jobInfo = pipelineService.getJobInfo(pipelineId);
      switch (jobInfo.getJobState()) {
        case COMPLETED_SUCCESSFULLY:
          return (E) jobInfo.getOutput();
        case RUNNING:
          break;
        case WAITING_TO_RETRY:
          break;
        case STOPPED_BY_ERROR:
          throw new RuntimeException("Job stopped " + jobInfo.getError());
        case STOPPED_BY_REQUEST:
          throw new RuntimeException("Job stopped by request.");
        case CANCELED_BY_REQUEST:
          throw new RuntimeException("Job cancelled by request.");
        default:
          throw new RuntimeException("Unknown Job state: " + jobInfo.getJobState());
      }
    }
  }
}<|MERGE_RESOLUTION|>--- conflicted
+++ resolved
@@ -24,20 +24,15 @@
 
 import org.junit.jupiter.api.AfterEach;
 import org.junit.jupiter.api.BeforeEach;
-<<<<<<< HEAD
+
 import org.junit.jupiter.api.Test;
-=======
->>>>>>> a97a1c5d
 
 /**
  * Tests for the sample code in the User Guide
  *
  * @author rudominer@google.com (Mitch Rudominer)
  */
-<<<<<<< HEAD
 @PipelineSetupExtensions
-=======
->>>>>>> a97a1c5d
 public class UserGuideTest {
 
   private transient LocalServiceTestHelper helper;
@@ -52,11 +47,7 @@
   }
 
   @BeforeEach
-<<<<<<< HEAD
   public void setUp(PipelineService pipelineService) throws Exception {
-=======
-  public void setUp() throws Exception {
->>>>>>> a97a1c5d
     helper.setUp();
     System.setProperty(USE_SIMPLE_GUIDS_FOR_DEBUGGING, "true");
     this.pipelineService = pipelineService;
