// Copyright 2011 Google Inc.
//
// Licensed under the Apache License, Version 2.0 (the "License"); you may not
// use this file except in compliance with the License. You may obtain a copy of
// the License at
//
// http://www.apache.org/licenses/LICENSE-2.0
//
// Unless required by applicable law or agreed to in writing, software
// distributed under the License is distributed on an "AS IS" BASIS, WITHOUT
// WARRANTIES OR CONDITIONS OF ANY KIND, either express or implied. See the
// License for the specific language governing permissions and limitations under
// the License.

package com.google.appengine.tools.pipeline;

import static com.google.appengine.tools.pipeline.TestUtils.assertEqualsIgnoreWhitespace;
import static com.google.appengine.tools.pipeline.TestUtils.waitForJobToComplete;
import static org.junit.jupiter.api.Assertions.assertEquals;
<<<<<<< HEAD
=======
import static com.google.appengine.tools.pipeline.TestUtils.waitForJobToComplete;
>>>>>>> a97a1c5d
import static org.mockito.Mockito.when;

import com.google.appengine.tools.pipeline.impl.servlets.JsonClassFilterHandler;

import org.junit.jupiter.api.BeforeEach;
<<<<<<< HEAD
import org.junit.jupiter.api.Disabled;
=======
>>>>>>> a97a1c5d
import org.junit.jupiter.api.Test;
import org.mockito.Mock;
import org.mockito.MockitoAnnotations;

import java.io.PrintWriter;
import java.io.Serializable;
import java.io.StringWriter;

import jakarta.servlet.http.HttpServletRequest;
import jakarta.servlet.http.HttpServletResponse;

/**
 * Test for {@link JsonClassFilterHandler}.
 */
public class JsonClassFilterHandlerTest extends PipelineTest {

  @Mock private HttpServletRequest request;
  @Mock private HttpServletResponse response;
  private final StringWriter output = new StringWriter();

  @SuppressWarnings("serial")
  private static class Main1Job extends Job0<String> {

    @Override
    public Value<String> run() {
      FutureValue<String> v1 = futureCall(new StrJob<>(), immediate("hello"));
      FutureValue<String> v2 = futureCall(new StrJob<>(), immediate(" world"));
      return futureCall(new ConcatJob(), v1, v2);
    }
  }

  @SuppressWarnings("serial")
  private static class Main2Job extends Job0<String> {

    private final boolean shouldThrow;

    public Main2Job(boolean shouldThrow) {
      this.shouldThrow = shouldThrow;
    }

    @Override
    public Value<String> run() {
      if (shouldThrow) {
        throw new RuntimeException("bla");
      }
      FutureValue<String> v1 = futureCall(new StrJob<>(), immediate("hi"));
      FutureValue<String> v2 = futureCall(new StrJob<>(), immediate(" there"));
      return futureCall(new ConcatJob(), v1, v2);
    }

    @SuppressWarnings("unused")
    public Value<String> handleException(Throwable t) {
      return immediate(t.getMessage());
    }
  }

  @SuppressWarnings("serial")
  private static class ConcatJob extends Job2<String, String, String> {

    @Override
    public Value<String> run(String value1, String value2) {
      return immediate(value1 + value2);
    }
  }

  @SuppressWarnings("serial")
  private static class StrJob<T extends Serializable> extends Job1<String, T> {

    @Override
    public Value<String> run(T obj) {
      return immediate(obj == null ? "null" : obj.toString());
    }
  }

  @BeforeEach
  public void setUp() throws Exception {
<<<<<<< HEAD
    MockitoAnnotations.openMocks(this);
    when(response.getWriter()).thenReturn(new PrintWriter(output));
  }


=======
    MockitoAnnotations.initMocks(this);
    when(response.getWriter()).thenReturn(new PrintWriter(output));
  }

>>>>>>> a97a1c5d
  @Test
  public void testHandlerNoResults() throws Exception {
    JsonClassFilterHandler handler = new JsonClassFilterHandler(pipelineManager);
    handler.doGet(request, response);
    assertEqualsIgnoreWhitespace("{\"classPaths\": []}", output.toString());
  }

  @Test
  public void testHandlerWithResults() throws Exception {
    String pipelineId1 = pipelineService.startNewPipeline(new Main1Job());
    String pipelineId2 = pipelineService.startNewPipeline(new Main2Job(false));
    String pipelineId3 = pipelineService.startNewPipeline(new Main2Job(true),
        new JobSetting.BackoffSeconds(0), new JobSetting.MaxAttempts(2));
<<<<<<< HEAD
    String helloWorld = waitForJobToComplete(pipelineService, pipelineId1);
    assertEquals("hello world", helloWorld);
    String hiThere = waitForJobToComplete(pipelineService, pipelineId2);
    assertEquals("hi there", hiThere);
    String bla = waitForJobToComplete(pipelineService, pipelineId3);
=======
    String helloWorld = waitForJobToComplete(pipelineId1);
    assertEquals("hello world", helloWorld);
    String hiThere = waitForJobToComplete(pipelineId2);
    assertEquals("hi there", hiThere);
    String bla = waitForJobToComplete(pipelineId3);
>>>>>>> a97a1c5d
    assertEquals("bla", bla);

    JsonClassFilterHandler handler = new JsonClassFilterHandler(pipelineManager);
    handler.doGet(request, response);
    System.out.println(output.toString());
    String expected = "{\"classPaths\": [\n"
        + "  \"" + Main1Job.class.getName() + "\",\n"
        + "  \"" + Main2Job.class.getName() + "\"\n"
        + "]}";
    assertEqualsIgnoreWhitespace(expected, output.toString());
  }
}<|MERGE_RESOLUTION|>--- conflicted
+++ resolved
@@ -17,19 +17,13 @@
 import static com.google.appengine.tools.pipeline.TestUtils.assertEqualsIgnoreWhitespace;
 import static com.google.appengine.tools.pipeline.TestUtils.waitForJobToComplete;
 import static org.junit.jupiter.api.Assertions.assertEquals;
-<<<<<<< HEAD
-=======
-import static com.google.appengine.tools.pipeline.TestUtils.waitForJobToComplete;
->>>>>>> a97a1c5d
+
 import static org.mockito.Mockito.when;
 
 import com.google.appengine.tools.pipeline.impl.servlets.JsonClassFilterHandler;
 
 import org.junit.jupiter.api.BeforeEach;
-<<<<<<< HEAD
 import org.junit.jupiter.api.Disabled;
-=======
->>>>>>> a97a1c5d
 import org.junit.jupiter.api.Test;
 import org.mockito.Mock;
 import org.mockito.MockitoAnnotations;
@@ -106,18 +100,10 @@
 
   @BeforeEach
   public void setUp() throws Exception {
-<<<<<<< HEAD
     MockitoAnnotations.openMocks(this);
     when(response.getWriter()).thenReturn(new PrintWriter(output));
   }
 
-
-=======
-    MockitoAnnotations.initMocks(this);
-    when(response.getWriter()).thenReturn(new PrintWriter(output));
-  }
-
->>>>>>> a97a1c5d
   @Test
   public void testHandlerNoResults() throws Exception {
     JsonClassFilterHandler handler = new JsonClassFilterHandler(pipelineManager);
@@ -131,19 +117,13 @@
     String pipelineId2 = pipelineService.startNewPipeline(new Main2Job(false));
     String pipelineId3 = pipelineService.startNewPipeline(new Main2Job(true),
         new JobSetting.BackoffSeconds(0), new JobSetting.MaxAttempts(2));
-<<<<<<< HEAD
+
     String helloWorld = waitForJobToComplete(pipelineService, pipelineId1);
     assertEquals("hello world", helloWorld);
     String hiThere = waitForJobToComplete(pipelineService, pipelineId2);
     assertEquals("hi there", hiThere);
     String bla = waitForJobToComplete(pipelineService, pipelineId3);
-=======
-    String helloWorld = waitForJobToComplete(pipelineId1);
-    assertEquals("hello world", helloWorld);
-    String hiThere = waitForJobToComplete(pipelineId2);
-    assertEquals("hi there", hiThere);
-    String bla = waitForJobToComplete(pipelineId3);
->>>>>>> a97a1c5d
+
     assertEquals("bla", bla);
 
     JsonClassFilterHandler handler = new JsonClassFilterHandler(pipelineManager);
