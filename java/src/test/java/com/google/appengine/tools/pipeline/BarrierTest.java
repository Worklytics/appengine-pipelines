--- conflicted
+++ resolved
@@ -23,15 +23,10 @@
 import com.google.common.collect.ImmutableList;
 import com.google.common.collect.Lists;
 
-<<<<<<< HEAD
 import org.junit.jupiter.api.BeforeEach;
 import org.junit.jupiter.api.Test;
 import org.junit.jupiter.api.extension.ExtendWith;
-=======
 import org.junit.jupiter.api.AfterEach;
-import org.junit.jupiter.api.BeforeEach;
-import org.junit.jupiter.api.Test;
->>>>>>> a97a1c5d
 
 import java.util.ArrayList;
 import java.util.List;
@@ -40,16 +35,7 @@
  * @author rudominer@google.com (Mitch Rudominer)
  *
  */
-<<<<<<< HEAD
 @ExtendWith(DatastoreExtension.class)
-public class BarrierTest {
-
-  @BeforeEach
-  public void setUp() throws Exception {
-    System.setProperty(USE_SIMPLE_GUIDS_FOR_DEBUGGING, "true");
-  }
-
-=======
 public class BarrierTest {
 
   private LocalServiceTestHelper helper =
@@ -66,7 +52,6 @@
     helper.tearDown();
   }
 
->>>>>>> a97a1c5d
   @Test
   public void testArgumentBuilding() throws Exception {
     doArgumentBuildingTest(new Integer[] {});
