--- conflicted
+++ resolved
@@ -27,10 +27,6 @@
 import com.google.apphosting.api.ApiProxy.Environment;
 
 import com.google.cloud.datastore.Datastore;
-<<<<<<< HEAD
-import org.easymock.EasyMock;
-=======
->>>>>>> 80f7f75f
 import org.junit.jupiter.api.BeforeEach;
 import org.junit.jupiter.api.Test;
 
@@ -185,16 +181,8 @@
     assertEquals("module1", sjSettings.getModule());
     assertEquals("v1", sjSettings.getVersion());
 
-<<<<<<< HEAD
+
     settings = settings.toBuilder().module("default").build();
-    Environment env = ApiProxy.getCurrentEnvironment();
-    Environment mockEnv = EasyMock.createNiceMock(Environment.class);
-    EasyMock.expect(mockEnv.getModuleId()).andReturn("default").atLeastOnce();
-    EasyMock.expect(mockEnv.getVersionId()).andReturn("2").atLeastOnce();
-    EasyMock.expect(mockEnv.getAttributes()).andReturn(env.getAttributes()).anyTimes();
-    EasyMock.replay(mockEnv);
-=======
-    settings = new MapSettings.Builder(settings).setModule("default").build();
     Environment trueEnv = ApiProxy.getCurrentEnvironment();
     HashMap<String, Object> attributes = new HashMap<>(trueEnv.getAttributes());
     Environment mockEnv = mock(Environment.class);
@@ -202,7 +190,6 @@
     when(mockEnv.getVersionId()).thenReturn("2");
     when(mockEnv.getAttributes()).thenReturn(attributes);
 
->>>>>>> 80f7f75f
     ApiProxy.setEnvironmentForCurrentThread(mockEnv);
     // Test when current module is the same as requested module
     try {
