// Copyright 2011 Google Inc.
//
// Licensed under the Apache License, Version 2.0 (the "License"); you may not
// use this file except in compliance with the License. You may obtain a copy of
// the License at
//
// http://www.apache.org/licenses/LICENSE-2.0
//
// Unless required by applicable law or agreed to in writing, software
// distributed under the License is distributed on an "AS IS" BASIS, WITHOUT
// WARRANTIES OR CONDITIONS OF ANY KIND, either express or implied. See the
// License for the specific language governing permissions and limitations under
// the License.

package com.google.appengine.tools.pipeline;

import static com.google.appengine.tools.pipeline.impl.util.GUIDGenerator.USE_SIMPLE_GUIDS_FOR_DEBUGGING;
import static org.junit.jupiter.api.Assertions.*;

import com.google.appengine.tools.development.testing.LocalModulesServiceTestConfig;
import com.google.appengine.tools.development.testing.LocalServiceTestHelper;
import com.google.appengine.tools.development.testing.LocalTaskQueueTestConfig;
import com.google.appengine.tools.pipeline.JobSetting.BackoffFactor;
import com.google.appengine.tools.pipeline.JobSetting.BackoffSeconds;
import com.google.appengine.tools.pipeline.JobSetting.MaxAttempts;


import org.junit.jupiter.api.AfterEach;
import org.junit.jupiter.api.BeforeEach;
import org.junit.jupiter.api.Test;
<<<<<<< HEAD
import org.junit.jupiter.api.extension.ExtendWith;
import org.opentest4j.AssertionFailedError;
=======
>>>>>>> a97a1c5d

import java.util.concurrent.CountDownLatch;
import java.util.concurrent.TimeUnit;

/**
 * @author rudominer@google.com (Mitch Rudominer)
 *
 */
<<<<<<< HEAD
@PipelineSetupExtensions
=======
>>>>>>> a97a1c5d
public class RetryTest {

  private LocalServiceTestHelper helper;

  public RetryTest() {
    LocalTaskQueueTestConfig taskQueueConfig = new LocalTaskQueueTestConfig();
    taskQueueConfig.setCallbackClass(TestingTaskQueueCallback.class);
    taskQueueConfig.setDisableAutoTaskExecution(false);
    taskQueueConfig.setShouldCopyApiProxyEnvironment(true);
    helper = new LocalServiceTestHelper(taskQueueConfig, new LocalModulesServiceTestConfig());
  }

  @BeforeEach
<<<<<<< HEAD
  public void setUp(PipelineService pipelineService) throws Exception {
=======
  public void setUp() throws Exception {
>>>>>>> a97a1c5d
    helper.setUp();
    System.setProperty(USE_SIMPLE_GUIDS_FOR_DEBUGGING, "true");
    this.pipelineService = pipelineService;
  }

  @AfterEach
  public void tearDown() throws Exception {
    helper.tearDown();
  }

  private static volatile CountDownLatch countdownLatch;

  private PipelineService pipelineService;

  @Test
  public void testMaxAttempts() throws Exception {
    doMaxAttemptsTest(true);
    doMaxAttemptsTest(false);
  }

<<<<<<< HEAD
=======


>>>>>>> a97a1c5d
  @Test
  public void testLongBackoffTime() throws Exception {
    // Fail twice with a 3 second backoff factor. Wait 5 seconds. Should
    // succeed.
    runJob(3, 2, 5, false);

    // Fail 3 times with a 3 second backoff factor. Wait 10 seconds. Should fail
    // because 3 + 9 = 12 > 10
    runJob(3, 3, 10, false);

    // Fail 3 times with a 3 second backoff factor. Wait 15 seconds. Should
    // succeed
    // because 3 + 9 = 12 < 15
    /* Commented, as it will fail with following trace:

    Exception in thread "DefaultQuartzScheduler_Worker-4" java.lang.NoClassDefFoundError: com/google/apphosting/executor/Task
	at com.google.appengine.repackaged.com.google.storage.onestore.v3.proto2api.OnestoreAction.<clinit>(OnestoreAction.java:3245)
	at com.google.apphosting.api.proto2api.DatastorePb.<clinit>(DatastorePb.java:60422)
	at com.google.appengine.api.taskqueue.TaskQueuePb.<clinit>(TaskQueuePb.java:47981)
	at com.google.appengine.api.taskqueue.TaskQueuePb$TaskQueueAddRequest$Builder.getDescriptorForType(TaskQueuePb.java:8187)
	at com.google.appengine.repackaged.com.google.protobuf.TextFormat$Printer.print(TextFormat.java:369)
	at com.google.appengine.repackaged.com.google.protobuf.TextFormat$Printer.print(TextFormat.java:359)
	at com.google.appengine.repackaged.com.google.protobuf.TextFormat$Printer.printToString(TextFormat.java:647)
	at com.google.appengine.repackaged.com.google.protobuf.AbstractMessage$Builder.toString(AbstractMessage.java:447)
	at java.util.Formatter$FormatSpecifier.printString(Formatter.java:2886)
	at java.util.Formatter$FormatSpecifier.print(Formatter.java:2763)
	at java.util.Formatter.format(Formatter.java:2520)
	at java.util.Formatter.format(Formatter.java:2455)
	at java.lang.String.format(String.java:2940)
	at com.google.appengine.api.taskqueue.dev.UrlFetchJob.reschedule(UrlFetchJob.java:162)


    The reason is that it will try to instantiate a class (TaskQueueAddRequest.Builder) with it is not present
    as part of "dev/stub" libraries, provoking that all threads will be blocked and the test will never finish due that error
    This happens from > 1.9.82 version
     */
    //runJob(3, 3, 15, false);
  }

  private void doMaxAttemptsTest(boolean succeedTheLastTime) throws Exception {
    String pipelineId = runJob(1, 4, 10, succeedTheLastTime);
    // Wait for framework to save Job information
    Thread.sleep(1000L);
    JobInfo jobInfo = pipelineService.getJobInfo(pipelineId);
    JobInfo.State expectedState =
        (succeedTheLastTime ? JobInfo.State.COMPLETED_SUCCESSFULLY
            : JobInfo.State.STOPPED_BY_ERROR);
    assertEquals(expectedState, jobInfo.getJobState());
  }

  private String runJob(int backoffFactor, int maxAttempts, int awaitSeconds,
      boolean succeedTheLastTime) throws Exception {
    countdownLatch = new CountDownLatch(maxAttempts);

    String pipelineId = pipelineService.startNewPipeline(
        new InvokesFailureJob(succeedTheLastTime, maxAttempts, backoffFactor));
    assertTrue(countdownLatch.await(awaitSeconds, TimeUnit.SECONDS));
    return pipelineId;
  }

  /**
   * A job that invokes {@link FailureJob}.
   */
  @SuppressWarnings("serial")
  public static class InvokesFailureJob extends Job0<Void> {
    private boolean succeedTheLastTime;
    int maxAttempts;
    int backoffFactor;

    public InvokesFailureJob(boolean succeedTheLastTime, int maxAttempts, int backoffFactor) {
      this.succeedTheLastTime = succeedTheLastTime;
      this.maxAttempts = maxAttempts;
      this.backoffFactor = backoffFactor;
    }

    @Override
    public Value<Void> run() {
      JobSetting[] jobSettings =
          new JobSetting[] {new MaxAttempts(maxAttempts), new BackoffSeconds(1),
              new BackoffFactor(backoffFactor)};
      return futureCall(new FailureJob(succeedTheLastTime), jobSettings);
    }
  }

  /**
   * A job that fails every time except possibly the last time.
   */
  @SuppressWarnings("serial")
  public static class FailureJob extends Job0<Void> {
    private boolean succeedTheLastTime;

    public FailureJob(boolean succeedTheLastTime) {
      this.succeedTheLastTime = succeedTheLastTime;
    }

    @Override
    public Value<Void> run() {
      countdownLatch.countDown();
      if (countdownLatch.getCount() == 0 && succeedTheLastTime) {
        return null;
      }
      throw new RuntimeException("Hello");
    }
  }
}<|MERGE_RESOLUTION|>--- conflicted
+++ resolved
@@ -28,11 +28,9 @@
 import org.junit.jupiter.api.AfterEach;
 import org.junit.jupiter.api.BeforeEach;
 import org.junit.jupiter.api.Test;
-<<<<<<< HEAD
+
 import org.junit.jupiter.api.extension.ExtendWith;
 import org.opentest4j.AssertionFailedError;
-=======
->>>>>>> a97a1c5d
 
 import java.util.concurrent.CountDownLatch;
 import java.util.concurrent.TimeUnit;
@@ -41,10 +39,7 @@
  * @author rudominer@google.com (Mitch Rudominer)
  *
  */
-<<<<<<< HEAD
 @PipelineSetupExtensions
-=======
->>>>>>> a97a1c5d
 public class RetryTest {
 
   private LocalServiceTestHelper helper;
@@ -58,11 +53,7 @@
   }
 
   @BeforeEach
-<<<<<<< HEAD
   public void setUp(PipelineService pipelineService) throws Exception {
-=======
-  public void setUp() throws Exception {
->>>>>>> a97a1c5d
     helper.setUp();
     System.setProperty(USE_SIMPLE_GUIDS_FOR_DEBUGGING, "true");
     this.pipelineService = pipelineService;
@@ -83,11 +74,6 @@
     doMaxAttemptsTest(false);
   }
 
-<<<<<<< HEAD
-=======
-
-
->>>>>>> a97a1c5d
   @Test
   public void testLongBackoffTime() throws Exception {
     // Fail twice with a 3 second backoff factor. Wait 5 seconds. Should
