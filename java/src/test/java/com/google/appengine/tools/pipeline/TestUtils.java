--- conflicted
+++ resolved
@@ -28,13 +28,7 @@
   }
 
 
-<<<<<<< HEAD
   public static JobInfo waitUntilJobComplete(PipelineService pipelineService, String pipelineId) throws Exception {
-=======
-  public static JobInfo waitUntilJobComplete(String pipelineId) throws Exception {
-
-    PipelineService service = PipelineServiceFactory.newPipelineService();
->>>>>>> a97a1c5d
     while (true) {
       Thread.sleep(2000);
       JobInfo jobInfo = pipelineService.getJobInfo(pipelineId);
@@ -48,15 +42,9 @@
     }
   }
 
-<<<<<<< HEAD
   @SuppressWarnings("unchecked")
   public static <T> T waitForJobToComplete(PipelineService pipelineService, String pipelineId) throws Exception {
     JobInfo jobInfo = waitUntilJobComplete(pipelineService, pipelineId);
-=======
-  public static <T> T waitForJobToComplete(String pipelineId) throws Exception {
-
-    JobInfo jobInfo = waitUntilJobComplete(pipelineId);
->>>>>>> a97a1c5d
     switch (jobInfo.getJobState()) {
       case COMPLETED_SUCCESSFULLY:
         return (T) jobInfo.getOutput();
