--- conflicted
+++ resolved
@@ -34,24 +34,19 @@
 import org.junit.jupiter.api.Assertions;
 import org.junit.jupiter.api.BeforeEach;
 import org.junit.jupiter.api.Test;
-<<<<<<< HEAD
 import org.junit.jupiter.api.extension.ExtendWith;
 
 import static org.junit.jupiter.api.Assertions.*;
-=======
->>>>>>> a97a1c5d
+
 
 import java.util.List;
 
 /**
  * @author rudominer@google.com (Mitch Rudominer)
  */
-<<<<<<< HEAD
 @ExtendWith(DatastoreExtension.class)
 public class FanoutTaskTest extends PipelineTest {
-=======
-public class FanoutTaskTest {
->>>>>>> a97a1c5d
+
 
   private LocalServiceTestHelper helper =
       new LocalServiceTestHelper();
