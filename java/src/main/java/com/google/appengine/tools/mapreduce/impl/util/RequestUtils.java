package com.google.appengine.tools.mapreduce.impl.util;

import com.google.appengine.tools.mapreduce.impl.shardedjob.ShardedJobRunId;
import com.google.appengine.tools.pipeline.JobRunId;
import com.google.appengine.tools.pipeline.impl.backend.AppEngineBackEnd;
import com.google.appengine.tools.pipeline.impl.backend.AppEngineTaskQueue;
import com.google.appengine.tools.pipeline.impl.backend.PipelineBackEnd;
import com.google.cloud.datastore.Datastore;
import com.google.cloud.datastore.DatastoreOptions;

import javax.servlet.ServletException;
import javax.servlet.http.HttpServletRequest;

import lombok.*;
import lombok.extern.java.Log;

import javax.inject.Inject;
import javax.inject.Singleton;
import java.util.Optional;

/**
 * handles translation to/from request parameters and pipeline backends
 *
 * q: good pattern? kinda franken factory to build instances from requests ... but w/o this, gets repeated in a bunch
 *  of places
 */
@Log
@Singleton
@NoArgsConstructor(onConstructor_ = @Inject)
public class RequestUtils {



  public static class Params {
    public static final String DATASTORE_PROJECT_ID = "dsProjectId";
    public static final String DATASTORE_DATABASE_ID = "dsDatabaseId";
    public static final String DATASTORE_NAMESPACE = "dsNamespace";
    public static final String DATASTORE_HOST = "dsHost";

    //originally defined per-handler in the gae pipelines project
    public static final String ROOT_PIPELINE_ID = "root_pipeline_id";

    //hard-coded in many places, JS / etc
    public static final String MAPREDUCE_ID = "mapreduce_id";
  }

<<<<<<< HEAD
  public static class GCPHeaders {
    public static final String CLOUD_TASKS_EXECUTION_COUNT = "X-CloudTasks-ExecutionCount";
    public static final String CLOUD_TASKS_TASKNAME = "X-CloudTasks-TaskName";
  }
=======
  // value of env var GOOGLE_CLOUD_PROJECT when running locally; underscores aren't actually legal in GCP project ids,
  // so if this ever ends up being used in a real GCP API call, it blows up in validation before request is even sent by client
  private static final String LOCAL_GAE_PROJECT_ID = "no_app_id";

  private static final String DEFAULT_OVERRIDE_LOCAL_GAE_PROJECT_ID = "local-gae-project";

  /**
   * value to override local GAE project id with, when running locally; to allow this on case-by-case basis
   */
  @Getter @Setter
  private String localProjectIdOverride = DEFAULT_OVERRIDE_LOCAL_GAE_PROJECT_ID;
>>>>>>> beb23707

  public PipelineBackEnd buildBackendFromRequest(HttpServletRequest request) {
    return new AppEngineBackEnd(buildDatastoreFromRequest(request), new AppEngineTaskQueue());
  }

  @Deprecated // use pipeline backend
  Datastore buildDatastoreFromRequest(HttpServletRequest request) {
    // so we need 1) host, 2) projectId, and 3) databaseId from somewhere

    // options
    // - pass as parameters on request
    // - set as env vars (system properties), via Maven to pull (wouldn't exactly let us do integration tests)
    //    --> no, host may include port, set at runtime by emulator; not easy/appropriate to fake as env var

    DatastoreOptions defaultInstance = DatastoreOptions.getDefaultInstance();

    DatastoreOptions.Builder builder = defaultInstance.toBuilder();

    if (LOCAL_GAE_PROJECT_ID.equals(defaultInstance.getProjectId())) {
      log.info("pipelines fw detected running locally with GAE projectId set as 'no_app_id'; this isn't legal GCP project id, so changing to 'local-gae-project'");
      // 'no_app_id' isn't legal name, so change it
      builder.setProjectId(getLocalProjectIdOverride());
      // try to get emulator host from env var, if available
      builder.setHost(System.getProperty("DATASTORE_EMULATOR_HOST", System.getenv("DATASTORE_EMULATOR_HOST")));
    }

    // whatever values are, they can be overridden by request params
    getParam(request, Params.DATASTORE_HOST).ifPresent(builder::setHost);
    getParam(request, Params.DATASTORE_PROJECT_ID).ifPresent(builder::setProjectId);
    getParam(request, Params.DATASTORE_DATABASE_ID).ifPresent(builder::setDatabaseId);
    getParam(request, Params.DATASTORE_NAMESPACE).ifPresent(builder::setNamespace);

    return builder.build().getService();
  }

  public Optional<String> getHeader(HttpServletRequest request, String s) {
    return Optional.ofNullable(request.getHeader(s));
  }

  public Optional<String> getParam(HttpServletRequest request, String name) {
    return Optional.ofNullable(request.getParameter(name));
  }

  public Optional<String> getJobId(HttpServletRequest request, String paramName) {
    return getParam(request, paramName);
  }

  public JobRunId getRootPipelineId(HttpServletRequest request) throws ServletException {
    return getJobId(request, Params.ROOT_PIPELINE_ID).map(s -> JobRunId.fromEncodedString(s))
      .orElseThrow(() -> new ServletException(Params.ROOT_PIPELINE_ID + " parameter not found."));
  }

  /**
   * gets 'map_reduce_id', undo'ing serlvet fws decoding of URL-encoded param value
   * @param request
   * @return
   * @throws ServletException
   */
  public ShardedJobRunId getMapReduceId(HttpServletRequest request) throws ServletException {
    return getParam(request, Params.MAPREDUCE_ID).map(ShardedJobRunId::fromEncodedString)
      .orElseThrow(() -> new ServletException(Params.MAPREDUCE_ID + " parameter not found."));
  }
}<|MERGE_RESOLUTION|>--- conflicted
+++ resolved
@@ -44,12 +44,10 @@
     public static final String MAPREDUCE_ID = "mapreduce_id";
   }
 
-<<<<<<< HEAD
   public static class GCPHeaders {
     public static final String CLOUD_TASKS_EXECUTION_COUNT = "X-CloudTasks-ExecutionCount";
     public static final String CLOUD_TASKS_TASKNAME = "X-CloudTasks-TaskName";
   }
-=======
   // value of env var GOOGLE_CLOUD_PROJECT when running locally; underscores aren't actually legal in GCP project ids,
   // so if this ever ends up being used in a real GCP API call, it blows up in validation before request is even sent by client
   private static final String LOCAL_GAE_PROJECT_ID = "no_app_id";
@@ -61,7 +59,7 @@
    */
   @Getter @Setter
   private String localProjectIdOverride = DEFAULT_OVERRIDE_LOCAL_GAE_PROJECT_ID;
->>>>>>> beb23707
+
 
   public PipelineBackEnd buildBackendFromRequest(HttpServletRequest request) {
     return new AppEngineBackEnd(buildDatastoreFromRequest(request), new AppEngineTaskQueue());
