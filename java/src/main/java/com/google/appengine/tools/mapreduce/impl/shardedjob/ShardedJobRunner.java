--- conflicted
+++ resolved
@@ -390,10 +390,8 @@
   private <T extends IncrementalTask> boolean lockShard(Transaction tx,
                                                         IncrementalTaskState<T> taskState, String operationId) {
     boolean locked = false;
-<<<<<<< HEAD
-=======
+
     taskState.getLockInfo().lock(operationId);
->>>>>>> 604ef55e
     Entity entity = taskState.toEntity(tx);
     taskState.getLockInfo().lock(operationId);
     try {
