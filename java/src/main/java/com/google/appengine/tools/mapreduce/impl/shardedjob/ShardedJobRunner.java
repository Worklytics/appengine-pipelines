--- conflicted
+++ resolved
@@ -26,11 +26,8 @@
 import lombok.AllArgsConstructor;
 import lombok.Getter;
 import lombok.NonNull;
-<<<<<<< HEAD
 import lombok.SneakyThrows;
-=======
 import lombok.Setter;
->>>>>>> 6e653ba7
 import lombok.extern.java.Log;
 
 import javax.inject.Inject;
@@ -362,13 +359,9 @@
     boolean wasRequestCompleted = false; // wasRequestCompleted(taskState.getLockInfo().getRequestId());
 
     if (lockExpiration > currentTime && !wasRequestCompleted) {
-<<<<<<< HEAD
-      // if lock was not expired AND not abandoned, reschedule in 1 minute.
-      long eta = Math.min(lockExpiration, currentTime + 60_000);
-=======
       // if lock was not expired AND not abandon reschedule in 1 minute.
       long eta = Math.min(lockExpiration, currentTime + getLockCheckTaskDelay());
->>>>>>> 6e653ba7
+
       scheduleWorkerTask(jobState.getSettings(), taskState, eta);
       log.info("Lock for " + taskId + " is being held. Will retry after " + (eta - currentTime));
     } else {
