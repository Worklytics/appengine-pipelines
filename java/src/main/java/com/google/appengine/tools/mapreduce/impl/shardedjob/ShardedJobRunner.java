--- conflicted
+++ resolved
@@ -737,7 +737,6 @@
         return null;
       });
     });
-<<<<<<< HEAD
   }
 
   /**
@@ -752,22 +751,6 @@
     return Objects.equals("ALREADY_EXISTS", e.getReason());
   }
 
-=======
-  }
-
-  /**
-   * determine semantics of the exception
-   *
-   * https://cloud.google.com/datastore/docs/concepts/errors#Error_Codes
-   *
-   * @param e
-   * @return
-   */
-  boolean isEntityAlreadyExists(DatastoreException e) {
-    return Objects.equals("ALREADY_EXISTS", e.getReason());
-  }
-
->>>>>>> 8d3c639d
   @SneakyThrows
   private <T extends IncrementalTask> void writeInitialJobState(Datastore datastore, ShardedJobStateImpl<T> jobState) {
     ShardedJobRunId jobId = jobState.getShardedJobId();
